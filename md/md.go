--- conflicted
+++ resolved
@@ -503,19 +503,14 @@
 			for _, child := range children {
 				frags = append(frags, &fragment{
 					SoftLineBreak: child.SoftLineBreak,
-<<<<<<< HEAD
-					StyleName:     styleName,
-				})
-=======
 					Fragment: &deck.Fragment{
 						Value:     child.Value,
 						Link:      child.Link,
 						Bold:      (childNode.Level == 2) || child.Bold,
 						Italic:    (childNode.Level == 1) || child.Italic,
 						Code:      child.Code,
-						ClassName: className,
+						StyleName: styleName,
 					}})
->>>>>>> 3d0c18e2
 			}
 			images = append(images, childImages...)
 		case *ast.Link:
@@ -528,37 +523,24 @@
 			}
 			frags = append(frags, &fragment{
 				SoftLineBreak: children[0].SoftLineBreak,
-<<<<<<< HEAD
-				StyleName:     styleName,
-			})
-=======
 				Fragment: &deck.Fragment{
 					Value:     children[0].Value,
 					Link:      convert(childNode.Destination),
 					Bold:      children[0].Bold,
 					Italic:    children[0].Italic,
 					Code:      children[0].Code,
-					ClassName: className,
+					StyleName: styleName,
 				}})
->>>>>>> 3d0c18e2
 			images = append(images, childImages...)
 		case *ast.AutoLink:
 			url := string(childNode.URL(b))
 			label := string(childNode.Label(b))
-<<<<<<< HEAD
-			frags = append(frags, &deck.Fragment{
-				Value:     label,
-				Link:      url,
-				StyleName: styleName,
-			})
-=======
 			frags = append(frags, &fragment{
 				Fragment: &deck.Fragment{
 					Value:     label,
 					Link:      url,
-					ClassName: className,
+					StyleName: styleName,
 				}})
->>>>>>> 3d0c18e2
 		case *ast.Text:
 			v := convert(childNode.Segment.Value(b))
 			if v == "" {
@@ -573,15 +555,10 @@
 			}
 			frags = append(frags, &fragment{
 				SoftLineBreak: childNode.SoftLineBreak(),
-<<<<<<< HEAD
-				StyleName:     styleName,
-			})
-=======
 				Fragment: &deck.Fragment{
 					Value:     value,
-					ClassName: className,
+					StyleName: styleName,
 				}})
->>>>>>> 3d0c18e2
 		case *ast.Image:
 			imageLink := string(childNode.Destination)
 			if !strings.Contains(imageLink, "://") && !filepath.IsAbs(imageLink) {
@@ -609,23 +586,13 @@
 
 			// <br> tag - add a newline fragment
 			if strings.HasPrefix(htmlContent, "<br") {
-<<<<<<< HEAD
-				frags = append(frags, &deck.Fragment{
-					Value:         "\n",
-					Bold:          false,
-					SoftLineBreak: false,
-					StyleName:     styleName,
-				})
-				styleName = "" // Reset class attribute
-=======
 				frags = append(frags, &fragment{
 					Fragment: &deck.Fragment{
 						Value:     "\n",
 						Bold:      false,
-						ClassName: className,
+						StyleName: styleName,
 					}})
-				className = "" // Reset class attribute
->>>>>>> 3d0c18e2
+				styleName = "" // Reset class attribute
 				continue
 			}
 
@@ -653,13 +620,8 @@
 			if childNode.Value != nil {
 				frags = append(frags, &fragment{Fragment: &deck.Fragment{
 					Value:     convert(childNode.Value),
-<<<<<<< HEAD
 					StyleName: styleName,
-				})
-=======
-					ClassName: className,
 				}})
->>>>>>> 3d0c18e2
 			} else {
 				// Fallback for empty strings
 				frags = append(frags, &fragment{Fragment: &deck.Fragment{
@@ -673,19 +635,14 @@
 			}
 			frags = append(frags, &fragment{
 				SoftLineBreak: children[0].SoftLineBreak,
-<<<<<<< HEAD
-				StyleName:     styleName,
-			})
-=======
 				Fragment: &deck.Fragment{
 					Value:     children[0].Value,
 					Link:      children[0].Link,
 					Bold:      children[0].Bold,
 					Italic:    children[0].Italic,
 					Code:      true,
-					ClassName: className,
+					StyleName: styleName,
 				}})
->>>>>>> 3d0c18e2
 			images = append(images, childImages...)
 		default:
 			// For all other node types, return a newline to match original behavior
