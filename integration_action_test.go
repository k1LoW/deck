package deck

import (
	"context"
	"os"
	"testing"

	"github.com/google/go-cmp/cmp"
	"github.com/google/go-cmp/cmp/cmpopts"
)

func TestAction(t *testing.T) {
	if os.Getenv("TEST_INTEGRATION") == "" {
		t.Skip("skipping integration test, set TEST_INTEGRATION=1 to run")
	}
	ctx := context.Background()
	d, err := CreateFrom(ctx, basePresentationID)
	if err != nil {
		t.Fatal(err)
	}
	if err := d.UpdateTitle(ctx, titleForTest); err != nil {
		t.Fatalf("failed to update title: %v", err)
	}
	presentationID := d.ID()
	t.Logf("Presentation URL for test: https://docs.google.com/presentation/d/%s", presentationID)

	t.Cleanup(func() {
		if err := Delete(ctx, presentationID); err != nil {
			t.Fatalf("failed to delete presentation %s: %v", presentationID, err)
		}
	})

	cmpopts := cmp.Options{
<<<<<<< HEAD
		cmpopts.IgnoreFields(Fragment{}, "StyleName", "SoftLineBreak"),
=======
		cmpopts.IgnoreFields(Fragment{}, "ClassName"),
>>>>>>> 3d0c18e2
		cmpopts.IgnoreUnexported(Slide{}),
	}

	var tests = []struct {
		name     string
		before   Slides
		actions  func(t *testing.T, d *Deck)
		expected Slides
	}{
		{
			name: "append slide (index 1)",
			before: Slides{
				{Layout: "title-and-body", Titles: []string{"Slide 1"}},
			},
			actions: func(t *testing.T, d *Deck) {
				if err := d.AppendPage(ctx, &Slide{Layout: "title-and-body", Titles: []string{"Slide 2"}}); err != nil {
					t.Fatal(err)
				}
			},
			expected: Slides{
				{Layout: "title-and-body", Titles: []string{"Slide 1"}},
				{Layout: "title-and-body", Titles: []string{"Slide 2"}},
			},
		},
		{
			name:   "append slide (index 0)",
			before: Slides{},
			actions: func(t *testing.T, d *Deck) {
				if err := d.AppendPage(ctx, &Slide{Layout: "title-and-body", Titles: []string{"Slide 1"}}); err != nil {
					t.Fatal(err)
				}
			},
			expected: Slides{
				{Layout: "title-and-body", Titles: []string{"Slide 1"}},
			},
		},
		{
			name: "insert slide (index 0)",
			before: Slides{
				{Layout: "title-and-body", Titles: []string{"Slide 1"}},
			},
			actions: func(t *testing.T, d *Deck) {
				if err := d.InsertPage(ctx, 0, &Slide{Layout: "title-and-body", Titles: []string{"Slide 2"}}); err != nil {
					t.Fatal(err)
				}
			},
			expected: Slides{
				{Layout: "title-and-body", Titles: []string{"Slide 2"}},
				{Layout: "title-and-body", Titles: []string{"Slide 1"}},
			},
		},
		{
			name: "insert slide (index 1)",
			before: Slides{
				{Layout: "title-and-body", Titles: []string{"Slide 1"}},
				{Layout: "title-and-body", Titles: []string{"Slide 2"}},
			},
			actions: func(t *testing.T, d *Deck) {
				if err := d.InsertPage(ctx, 1, &Slide{Layout: "title-and-body", Titles: []string{"Slide 1.5"}}); err != nil {
					t.Fatal(err)
				}
			},
			expected: Slides{
				{Layout: "title-and-body", Titles: []string{"Slide 1"}},
				{Layout: "title-and-body", Titles: []string{"Slide 1.5"}},
				{Layout: "title-and-body", Titles: []string{"Slide 2"}},
			},
		},
		{
			name: "move slide (index 1)",
			before: Slides{
				{Layout: "title-and-body", Titles: []string{"Slide 1"}},
				{Layout: "title-and-body", Titles: []string{"Slide 2"}},
			},
			actions: func(t *testing.T, d *Deck) {
				if err := d.movePage(ctx, 1, 0); err != nil {
					t.Fatal(err)
				}
			},
			expected: Slides{
				{Layout: "title-and-body", Titles: []string{"Slide 2"}},
				{Layout: "title-and-body", Titles: []string{"Slide 1"}},
			},
		},
		{
			name: "move slide (index 0)",
			before: Slides{
				{Layout: "title-and-body", Titles: []string{"Slide 1"}},
				{Layout: "title-and-body", Titles: []string{"Slide 2"}},
			},
			actions: func(t *testing.T, d *Deck) {
				if err := d.movePage(ctx, 0, 1); err != nil {
					t.Fatal(err)
				}
			},
			expected: Slides{
				{Layout: "title-and-body", Titles: []string{"Slide 2"}},
				{Layout: "title-and-body", Titles: []string{"Slide 1"}},
			},
		},
		{
			name: "generateActions generated move operations",
			before: Slides{
				{Layout: "title", Titles: []string{"Delete Me 1"}},
				{Layout: "title", Titles: []string{"Delete Me 2"}},
				{Layout: "title", Titles: []string{"Keep Me A"}},
				{Layout: "title", Titles: []string{"Keep Me B"}},
			},
			actions: func(t *testing.T, d *Deck) {
				// Test using the actual generateActions generated actions
				targetSlides := Slides{
					{Layout: "title", Titles: []string{"Keep Me B"}},
					{Layout: "title", Titles: []string{"Keep Me A"}},
					{Layout: "title", Titles: []string{"New Page"}},
				}

				// Apply the target slides using generateActions
				if err := d.Apply(ctx, targetSlides); err != nil {
					t.Fatalf("failed to apply target slides: %v", err)
				}
			},
			expected: Slides{
				{Layout: "title", Titles: []string{"Keep Me B"}},
				{Layout: "title", Titles: []string{"Keep Me A"}},
				{Layout: "title", Titles: []string{"New Page"}},
			},
		},
	}

	for _, tt := range tests {
		t.Run(tt.name, func(t *testing.T) {
			d, err := New(ctx, WithPresentationID(presentationID))
			if err != nil {
				t.Fatal(err)
			}
			if err := d.DeletePageAfter(ctx, 0); err != nil {
				t.Fatal(err)
			}
			if err := d.DeletePage(ctx, 0); err != nil {
				t.Fatal(err)
			}
			if err := d.Apply(ctx, tt.before); err != nil {
				t.Fatal(err)
			}
			before, err := d.DumpSlides(ctx)
			if err != nil {
				t.Fatal(err)
			}
			if diff := cmp.Diff(tt.before, before, cmpopts...); diff != "" {
				t.Errorf("before apply: %s", diff)
			}
			if err := d.refresh(ctx); err != nil {
				t.Fatal(err)
			}
			tt.actions(t, d)

			actual, err := d.DumpSlides(ctx)
			if err != nil {
				t.Fatal(err)
			}
			if diff := cmp.Diff(tt.expected, actual, cmpopts...); diff != "" {
				t.Error(diff)
			}
		})
	}
}<|MERGE_RESOLUTION|>--- conflicted
+++ resolved
@@ -31,11 +31,7 @@
 	})
 
 	cmpopts := cmp.Options{
-<<<<<<< HEAD
-		cmpopts.IgnoreFields(Fragment{}, "StyleName", "SoftLineBreak"),
-=======
-		cmpopts.IgnoreFields(Fragment{}, "ClassName"),
->>>>>>> 3d0c18e2
+		cmpopts.IgnoreFields(Fragment{}, "StyleName"),
 		cmpopts.IgnoreUnexported(Slide{}),
 	}
 
