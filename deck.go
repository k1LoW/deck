package deck

import (
	"context"
	"fmt"
	"io"
	"log/slog"
	"os"
	"path/filepath"
	"strings"

	"github.com/k1LoW/deck/config"
	"github.com/k1LoW/errors"
	"golang.org/x/oauth2/google"
	"google.golang.org/api/drive/v3"
	"google.golang.org/api/option"
	"google.golang.org/api/slides/v1"
)

const layoutNameForStyle = "style"

type Deck struct {
	id                 string
	srv                *slides.Service
	driveSrv           *drive.Service
	presentation       *slides.Presentation
	defaultTitleLayout string
	defaultLayout      string
	styles             map[string]*slides.TextStyle
	shapes             map[string]*slides.ShapeProperties
	logger             *slog.Logger
}

type Option func(*Deck) error

func WithPresentationID(id string) Option {
	return func(d *Deck) error {
		d.id = id
		return nil
	}
}

func WithLogger(logger *slog.Logger) Option {
	return func(d *Deck) error {
		d.logger = logger
		return nil
	}
}

type placeholder struct {
	objectID string
	x        float64
	y        float64
}

type bulletRange struct {
	bullet Bullet
	start  int64
	end    int64
}

type textBox struct {
	paragraphs   []*Paragraph
	fromMarkdown bool
}

type actionDetail struct {
	ActionType  actionType `json:"action_type"`
	Titles      []string   `json:"titles,omitempty"`
	Index       *int       `json:"index,omitempty"`
	MoveToIndex *int       `json:"move_to_index,omitempty"`
}

// Presentation represents a Google Slides presentation.
type Presentation struct {
	ID    string
	Title string
}

// New creates a new Deck.
func New(ctx context.Context, opts ...Option) (_ *Deck, err error) {
	defer func() {
		err = errors.WithStack(err)
	}()
	d := &Deck{
		styles: map[string]*slides.TextStyle{},
		shapes: map[string]*slides.ShapeProperties{},
	}
	for _, opt := range opts {
		if err := opt(d); err != nil {
			return nil, err
		}
	}
	if err := d.initialize(ctx); err != nil {
		return nil, err
	}
	if err := d.refresh(ctx); err != nil {
		return nil, err
	}
	return d, nil
}

// Create Google Slides presentation.
func Create(ctx context.Context) (_ *Deck, err error) {
	defer func() {
		err = errors.WithStack(err)
	}()
	d := &Deck{
		styles: map[string]*slides.TextStyle{},
		shapes: map[string]*slides.ShapeProperties{},
	}
	if err := d.initialize(ctx); err != nil {
		return nil, err
	}
	title := "Untitled"
	file := &drive.File{
		Name:     title,
		MimeType: "application/vnd.google-apps.presentation",
	}
	f, err := d.driveSrv.Files.Create(file).Do()
	if err != nil {
		return nil, err
	}
	d.id = f.Id
	if err := d.refresh(ctx); err != nil {
		return nil, err
	}
	return d, nil
}

// CreateFrom creates a new Deck from the presentation ID.
func CreateFrom(ctx context.Context, id string) (_ *Deck, err error) {
	defer func() {
		err = errors.WithStack(err)
	}()
	d := &Deck{
		styles: map[string]*slides.TextStyle{},
		shapes: map[string]*slides.ShapeProperties{},
	}
	if err := d.initialize(ctx); err != nil {
		return nil, err
	}
	// copy presentation
	file := &drive.File{
		Name:     "Untitled",
		MimeType: "application/vnd.google-apps.presentation",
	}
	f, err := d.driveSrv.Files.Copy(id, file).Do()
	if err != nil {
		return nil, err
	}
	d.id = f.Id
	if err := d.refresh(ctx); err != nil {
		return nil, err
	}
	// delete all slides
	if err := d.DeletePageAfter(ctx, -1); err != nil {
		return nil, err
	}
	// create first slide
	if err := d.createPage(ctx, 0, &Slide{
		Layout: d.defaultTitleLayout,
	}); err != nil {
		return nil, err
	}
	return d, nil
}

// Delete deletes a Google Slides presentation by ID.
func Delete(ctx context.Context, id string) (err error) {
	defer func() {
		err = errors.WithStack(err)
	}()
	d := &Deck{
		styles: map[string]*slides.TextStyle{},
	}
	if err := d.initialize(ctx); err != nil {
		return err
	}
	if err := d.driveSrv.Files.Delete(id).Context(ctx).Do(); err != nil {
		return fmt.Errorf("failed to delete presentation: %w", err)
	}
	return nil
}

// ID returns the ID of the presentation.
func (d *Deck) ID() string {
	return d.id
}

// UpdateTitle updates the title of the presentation.
func (d *Deck) UpdateTitle(ctx context.Context, title string) (err error) {
	defer func() {
		err = errors.WithStack(err)
	}()
	file := &drive.File{
		Name: title,
	}
	if _, err := d.driveSrv.Files.Update(d.id, file).Context(ctx).Do(); err != nil {
		return err
	}
	return nil
}

// Export the presentation as PDF.
func (d *Deck) Export(ctx context.Context, w io.Writer) (err error) {
	defer func() {
		err = errors.WithStack(err)
	}()
	req, err := d.driveSrv.Files.Export(d.id, "application/pdf").Context(ctx).Download()
	if err != nil {
		return err
	}
	if err := req.Write(w); err != nil {
		return fmt.Errorf("unable to create PDF file: %w", err)
	}
	return nil
}

func (d *Deck) DeletePage(ctx context.Context, index int) (err error) {
	defer func() {
		err = errors.WithStack(err)
	}()
	d.logger.Info("deleting page", slog.Int("index", index))
	if err := d.deletePage(ctx, index); err != nil {
		return err
	}
	d.logger.Info("deleted page", slog.Int("index", index))
	return nil
}

func (d *Deck) DeletePageAfter(ctx context.Context, index int) (err error) {
	defer func() {
		err = errors.WithStack(err)
	}()
	if len(d.presentation.Slides) <= index {
		return nil
	}
	req := &slides.BatchUpdatePresentationRequest{}
	for i := index + 1; i < len(d.presentation.Slides); i++ {
		req.Requests = append(req.Requests, &slides.Request{
			DeleteObject: &slides.DeleteObjectRequest{
				ObjectId: d.presentation.Slides[i].ObjectId,
			},
		})
	}
	if len(req.Requests) == 0 {
		return nil
	}
	if _, err := d.srv.Presentations.BatchUpdate(d.id, req).Context(ctx).Do(); err != nil {
		return err
	}
	if err := d.refresh(ctx); err != nil {
		return err
	}
	return nil
}

func (d *Deck) AppendPage(ctx context.Context, slide *Slide) (err error) {
	defer func() {
		err = errors.WithStack(err)
	}()
	d.logger.Info("appending new page")
	index := len(d.presentation.Slides)
	if err := d.createPage(ctx, index, slide); err != nil {
		return fmt.Errorf("failed to create page: %w", err)
	}
	if err := d.refresh(ctx); err != nil {
		return fmt.Errorf("failed to refresh presentation: %w", err)
	}
	if err := d.applyPage(ctx, index, slide); err != nil {
		return fmt.Errorf("failed to apply page: %w", err)
	}
	if err := d.refresh(ctx); err != nil {
		return fmt.Errorf("failed to refresh presentation: %w", err)
	}
	d.logger.Info("appended page")
	return nil
}

func (d *Deck) MovePage(ctx context.Context, from_index, to_index int) (err error) {
	defer func() {
		err = errors.WithStack(err)
	}()
	d.logger.Info("moving page", slog.Int("from_index", from_index), slog.Int("to_index", to_index))
	if err := d.movePage(ctx, from_index, to_index); err != nil {
		return err
	}
	d.logger.Info("moved page", slog.Int("from_index", from_index), slog.Int("to_index", to_index))
	return nil
}

func (d *Deck) InsertPage(ctx context.Context, index int, slide *Slide) (err error) {
	defer func() {
		err = errors.WithStack(err)
	}()
	d.logger.Info("inserting page", slog.Int("index", index))
	if len(d.presentation.Slides) <= index {
		return fmt.Errorf("index out of range: %d", index)
	}
	if err := d.createPage(ctx, index, slide); err != nil {
		return fmt.Errorf("failed to create page: %w", err)
	}
	if index == 0 {
		if err := d.movePage(ctx, 1, 0); err != nil {
			return fmt.Errorf("failed to move page: %w", err)
		}
	}
	if err := d.refresh(ctx); err != nil {
		return fmt.Errorf("failed to refresh presentation: %w", err)
	}
	if err := d.applyPage(ctx, index, slide); err != nil {
		return fmt.Errorf("failed to apply page: %w", err)
	}
	if err := d.refresh(ctx); err != nil {
		return fmt.Errorf("failed to refresh presentation: %w", err)
	}
	d.logger.Info("inserted page", slog.Int("index", index))
	return nil
}

func (d *Deck) DumpSlides(ctx context.Context) (_ Slides, err error) {
	defer func() {
		err = errors.WithStack(err)
	}()
	if err := d.refresh(ctx); err != nil {
		return nil, fmt.Errorf("failed to refresh presentation: %w", err)
	}
	if d.presentation == nil {
		return nil, fmt.Errorf("presentation is not loaded")
	}
	layoutObjectIdMap := map[string]*slides.Page{}
	for _, l := range d.presentation.Layouts {
		layoutObjectIdMap[l.ObjectId] = l
	}
	slides := make(Slides, 0, len(d.presentation.Slides))
	for _, p := range d.presentation.Slides {
		slide := convertToSlide(p, layoutObjectIdMap)
		slides = append(slides, slide)
	}
	return slides, nil
}

// AllowReadingByAnyone sets the permission of the presentation to allow anyone to read it.
func (d *Deck) AllowReadingByAnyone(ctx context.Context) (err error) {
	defer func() {
		err = errors.WithStack(err)
	}()
	if d.id == "" {
		return fmt.Errorf("presentation ID is not set")
	}
	permission := &drive.Permission{
		Type: "anyone",
		Role: "reader",
	}
	if _, err := d.driveSrv.Permissions.Create(d.id, permission).Context(ctx).Do(); err != nil {
		return fmt.Errorf("failed to set permission: %w", err)
	}
	return nil
}

func (d *Deck) initialize(ctx context.Context) (err error) {
	defer func() {
		err = errors.WithStack(err)
	}()
	if d.logger == nil {
		d.logger = slog.New(slog.NewJSONHandler(io.Discard, nil))
	}
	if err := os.MkdirAll(config.DataHomePath(), 0700); err != nil {
		return err
	}
	if err := os.MkdirAll(config.StateHomePath(), 0700); err != nil {
		return err
	}

	creds := filepath.Join(config.DataHomePath(), "credentials.json")
	b, err := os.ReadFile(creds)
	if err != nil {
		return err
	}

	config, err := google.ConfigFromJSON(b, slides.PresentationsScope, slides.DriveScope)
	if err != nil {
		return err
	}

	client, err := d.getHTTPClient(ctx, config)
	if err != nil {
		return err
	}
	srv, err := slides.NewService(ctx, option.WithHTTPClient(client))
	if err != nil {
		return err
	}
	srv.UserAgent = userAgent
	d.srv = srv
	driveSrv, err := drive.NewService(ctx, option.WithHTTPClient(client))
	if err != nil {
		return err
	}
	driveSrv.UserAgent = userAgent
	d.driveSrv = driveSrv
	return nil
}

func (d *Deck) createPage(ctx context.Context, index int, slide *Slide) (err error) {
	defer func() {
		err = errors.WithStack(err)
	}()

	layoutMap := d.layoutMap()
	layout, ok := layoutMap[slide.Layout]
	if !ok {
		return fmt.Errorf("layout not found: %q", slide.Layout)
	}

	// create new page
	req := &slides.BatchUpdatePresentationRequest{
		Requests: []*slides.Request{
			{
				CreateSlide: &slides.CreateSlideRequest{
					InsertionIndex: int64(index),
					SlideLayoutReference: &slides.LayoutReference{
						LayoutId: layout.ObjectId,
					},
				},
			},
		},
	}

	if _, err := d.srv.Presentations.BatchUpdate(d.id, req).Context(ctx).Do(); err != nil {
		return err
	}

	if err := d.refresh(ctx); err != nil {
		return err
	}

	return nil
}

func (d *Deck) deletePage(ctx context.Context, index int) (err error) {
	defer func() {
		err = errors.WithStack(err)
	}()
	if len(d.presentation.Slides) <= index {
		return nil
	}
	currentSlide := d.presentation.Slides[index]
	req := &slides.BatchUpdatePresentationRequest{
		Requests: []*slides.Request{
			{
				DeleteObject: &slides.DeleteObjectRequest{
					ObjectId: currentSlide.ObjectId,
				},
			},
		},
	}
	if _, err := d.srv.Presentations.BatchUpdate(d.id, req).Context(ctx).Do(); err != nil {
		return err
	}
	if err := d.refresh(ctx); err != nil {
		return err
	}
	return nil
}

func (d *Deck) movePage(ctx context.Context, from_index, to_index int) (err error) {
	defer func() {
		err = errors.WithStack(err)
	}()
	if from_index == to_index || from_index < 0 || to_index < 0 || from_index >= len(d.presentation.Slides) || to_index >= len(d.presentation.Slides) {
		return nil
	}

	currentSlide := d.presentation.Slides[from_index]

	if from_index < to_index {
		to_index++
	}

	req := &slides.BatchUpdatePresentationRequest{
		Requests: []*slides.Request{
			{
				UpdateSlidesPosition: &slides.UpdateSlidesPositionRequest{
					SlideObjectIds:  []string{currentSlide.ObjectId},
					InsertionIndex:  int64(to_index),
					ForceSendFields: []string{"InsertionIndex"},
				},
			},
		},
	}

	if _, err := d.srv.Presentations.BatchUpdate(d.id, req).Context(ctx).Do(); err != nil {
		return err
	}
	if err := d.refresh(ctx); err != nil {
		return err
	}
	return nil
}

func (d *Deck) layoutMap() map[string]*slides.Page {
	layoutMap := map[string]*slides.Page{}
	for _, l := range d.presentation.Layouts {
		layoutMap[l.LayoutProperties.DisplayName] = l
	}
	return layoutMap
}

func (d *Deck) refresh(ctx context.Context) (err error) {
	defer func() {
		err = errors.WithStack(err)
	}()
	presentation, err := d.srv.Presentations.Get(d.id).Context(ctx).Do()
	if err != nil {
		return err
	}
	d.presentation = presentation

	// set default layouts and detect style
	for _, l := range d.presentation.Layouts {
		layout := l.LayoutProperties.Name
		switch {
		case strings.HasPrefix(layout, "TITLE_AND_BODY"):
			if d.defaultLayout == "" {
				d.defaultLayout = l.LayoutProperties.DisplayName
			}
		case strings.HasPrefix(layout, "TITLE"):
			if d.defaultTitleLayout == "" {
				d.defaultTitleLayout = l.LayoutProperties.DisplayName
			}
		}

		if l.LayoutProperties.DisplayName == layoutNameForStyle {
			for _, e := range l.PageElements {
				if e.Shape == nil || e.Shape.Text == nil {
					continue
				}
				for _, t := range e.Shape.Text.TextElements {
					if t.TextRun == nil {
						continue
					}
					styleName := strings.Trim(t.TextRun.Content, " \n")
					if styleName == "" {
						continue
					}
					d.styles[styleName] = t.TextRun.Style
					d.shapes[styleName] = e.Shape.ShapeProperties
				}
			}
		}
	}

	// If the default layouts that were derived are renamed or otherwise disappear, search for them again.
	// The defaultLayout may be an empty string, but even in that case, the layout search from the map
	// will fail, so this case is also covered.
	layoutMap := d.layoutMap()
	_, defaultTitleLayoutFound := layoutMap[d.defaultTitleLayout]
	_, defaultLayoutFound := layoutMap[d.defaultLayout]

	if !defaultTitleLayoutFound {
		d.defaultTitleLayout = d.presentation.Layouts[0].LayoutProperties.DisplayName
	}
	if !defaultLayoutFound {
		if len(d.presentation.Layouts) > 1 {
			d.defaultLayout = d.presentation.Layouts[1].LayoutProperties.DisplayName
		} else {
			d.defaultLayout = d.presentation.Layouts[0].LayoutProperties.DisplayName
		}
	}

	return nil
<<<<<<< HEAD
}

func mergeFields(a, b string) string {
	fields := strings.Split(a, ",")
	fields = append(fields, strings.Split(b, ",")...)
	sort.Strings(fields)
	fields = slices.Compact(fields)
	return strings.Join(fields, ",")
}

func mergeStyles(a, b *slides.TextStyle, fStr string) *slides.TextStyle {
	if a == nil {
		return b
	}
	fields := strings.Split(fStr, ",")
	if slices.Contains(fields, "link") {
		a.Link = b.Link
	}
	if slices.Contains(fields, "bold") {
		a.Bold = b.Bold
	}
	if slices.Contains(fields, "italic") {
		a.Italic = b.Italic
	}
	if slices.Contains(fields, "underline") {
		a.Underline = b.Underline
	}
	if slices.Contains(fields, "foregroundColor") {
		a.ForegroundColor = b.ForegroundColor
	}
	if slices.Contains(fields, "fontFamily") {
		a.FontFamily = b.FontFamily
	}
	if slices.Contains(fields, "backgroundColor") {
		a.BackgroundColor = b.BackgroundColor
	}
	return a
}

func (d *Deck) applyParagraphsRequests(objectID string, paragraphs []*Paragraph) (reqs []*slides.Request, styleReqs []*slides.Request, err error) {
	defer func() {
		err = errors.WithStack(err)
	}()

	bulletRanges := map[int]*bulletRange{}
	count := int64(0)
	text := ""
	bulletStartIndex := int64(0) // reset per body
	bulletEndIndex := int64(0)   // reset per body
	currentBullet := BulletNone
	for j, paragraph := range paragraphs {
		plen := 0
		if paragraph.Bullet != BulletNone {
			if paragraph.Nesting > 0 {
				text += strings.Repeat("\t", paragraph.Nesting)
				plen += paragraph.Nesting
			}
		}
		for _, fragment := range paragraph.Fragments {
			// In Google Slides, pressing Enter creates a paragraph break, and pressing Shift + Enter
			// creates an inline line break. The inline line break seems to be treated as a vertical
			// tab around API data, so convert it to a vertical tab.
			fValue := strings.ReplaceAll(fragment.Value, "\n", "\v")
			flen := countString(fragment.Value)

			var (
				fields string
				style  *slides.TextStyle
			)
			for _, r := range d.getInlineStyleRequests(fragment) {
				// Merge elements with the latter taking priority.
				fields = mergeFields(fields, r.Fields)
				style = mergeStyles(style, r.Style, r.Fields)
			}
			if style != nil {
				startIndex := count + int64(plen)
				styleReqs = append(styleReqs, &slides.Request{
					UpdateTextStyle: &slides.UpdateTextStyleRequest{
						ObjectId: objectID,
						Style:    style,
						Fields:   fields,
						TextRange: &slides.Range{
							Type:       "FIXED_RANGE",
							StartIndex: ptrInt64(startIndex),
							EndIndex:   ptrInt64(startIndex + int64(flen)),
						},
					},
				})
			}
			plen += flen
			text += fValue
		}

		if len(paragraphs) > j+1 {
			text += "\n"
			plen++
		}

		if paragraph.Bullet != BulletNone {
			if paragraph.Nesting == 0 && currentBullet != paragraph.Bullet {
				bulletStartIndex = count
				bulletEndIndex = count
				bulletRanges[int(bulletStartIndex)] = &bulletRange{
					bullet: paragraph.Bullet,
					start:  bulletStartIndex,
					end:    bulletEndIndex,
				}
			}
			bulletEndIndex += int64(plen)
			bulletRanges[int(bulletStartIndex)].end = bulletEndIndex
		}
		currentBullet = paragraph.Bullet
		count += int64(plen)
	}

	reqs = append(reqs, &slides.Request{
		InsertText: &slides.InsertTextRequest{
			ObjectId: objectID,
			Text:     text,
		},
	})
	var bulletRangeSlice []*bulletRange
	for _, r := range bulletRanges {
		bulletRangeSlice = append(bulletRangeSlice, r)
	}
	// reverse sort
	// Because the Range changes each time it is converted to a list, convert from the end to a list.
	sort.Slice(bulletRangeSlice, func(i, j int) bool {
		return bulletRangeSlice[i].start > bulletRangeSlice[j].start
	})
	for _, r := range bulletRangeSlice {
		startIndex := int64(r.start)
		endIndex := int64(r.end - 1)
		if startIndex <= endIndex {
			endIndex++
		}
		styleReqs = append(styleReqs, &slides.Request{
			CreateParagraphBullets: &slides.CreateParagraphBulletsRequest{
				ObjectId:     objectID,
				BulletPreset: convertBullet(r.bullet),
				TextRange: &slides.Range{
					Type:       "FIXED_RANGE",
					StartIndex: ptrInt64(startIndex),
					EndIndex:   ptrInt64(endIndex),
				},
			},
		})
	}

	return reqs, styleReqs, nil
}

func (d *Deck) getInlineStyleRequests(fragment *Fragment) (reqs []*slides.UpdateTextStyleRequest) {
	if fragment.Code {
		s, ok := d.styles[styleCode]
		if ok {
			reqs = append(reqs, buildCustomStyleRequest(s))
		} else {
			reqs = append(reqs, &slides.UpdateTextStyleRequest{
				Style: &slides.TextStyle{
					ForegroundColor: &slides.OptionalColor{
						OpaqueColor: &slides.OpaqueColor{
							RgbColor: &slides.RgbColor{
								Red:   0.0,
								Green: 0.0,
								Blue:  0.0,
							},
						},
					},
					FontFamily: defaultCodeFontFamily,
					BackgroundColor: &slides.OptionalColor{
						OpaqueColor: &slides.OpaqueColor{
							RgbColor: &slides.RgbColor{
								Red:   0.95,
								Green: 0.95,
								Blue:  0.95,
							},
						},
					},
				},
				Fields: "foregroundColor,fontFamily,backgroundColor",
			})
		}
	}

	if fragment.Bold {
		s, ok := d.styles[styleBold]
		if ok {
			reqs = append(reqs, buildCustomStyleRequest(s))
		} else {
			reqs = append(reqs, &slides.UpdateTextStyleRequest{
				Style: &slides.TextStyle{
					Bold: true,
				},
				Fields: "bold",
			})
		}
	}

	if fragment.Italic {
		s, ok := d.styles[styleItalic]
		if ok {
			reqs = append(reqs, buildCustomStyleRequest(s))
		} else {
			reqs = append(reqs, &slides.UpdateTextStyleRequest{
				Style: &slides.TextStyle{
					Italic: true,
				},
				Fields: "italic",
			})
		}
	}

	if fragment.Link != "" {
		s, ok := d.styles[styleLink]
		if ok {
			req := buildCustomStyleRequest(s)
			req.Fields = "link,bold,italic,underline,foregroundColor,fontFamily,backgroundColor"
			req.Style.Link = &slides.Link{
				Url: fragment.Link,
			}
			reqs = append(reqs, req)
		} else {
			reqs = append(reqs, &slides.UpdateTextStyleRequest{
				Style: &slides.TextStyle{
					Link: &slides.Link{
						Url: fragment.Link,
					},
				},
				Fields: "link",
			})
		}
	}

	if fragment.StyleName != "" {
		s, ok := d.styles[fragment.StyleName]
		if ok {
			reqs = append(reqs, buildCustomStyleRequest(s))
		}
	}

	return reqs
}

func buildCustomStyleRequest(s *slides.TextStyle) *slides.UpdateTextStyleRequest {
	return &slides.UpdateTextStyleRequest{
		Style: &slides.TextStyle{
			Bold:            s.Bold,
			Italic:          s.Italic,
			Underline:       s.Underline,
			ForegroundColor: s.ForegroundColor,
			FontFamily:      s.FontFamily,
			BackgroundColor: s.BackgroundColor,
		},
		Fields: "bold,italic,underline,foregroundColor,fontFamily,backgroundColor",
	}
}

func (d *Deck) clearPlaceholderRequests(elm *slides.PageElement) []*slides.Request {
	if elm.Shape.Text == nil {
		return nil
	}
	return []*slides.Request{{
		UpdateTextStyle: &slides.UpdateTextStyleRequest{
			ObjectId: elm.ObjectId,
			Style: &slides.TextStyle{
				Bold:   false,
				Italic: false,
			},
			TextRange: &slides.Range{
				Type: "ALL",
			},
			Fields: "*",
		},
	}, {
		DeleteParagraphBullets: &slides.DeleteParagraphBulletsRequest{
			ObjectId: elm.ObjectId,
			TextRange: &slides.Range{
				Type: "ALL",
			},
		},
	}, {
		DeleteText: &slides.DeleteTextRequest{
			ObjectId: elm.ObjectId,
			TextRange: &slides.Range{
				Type: "ALL",
			},
		},
	}}
}

// countString counts the number of characters in a string, considering UTF-16 surrogate pairs.
// This is because Google Slides' character count is derived from JavaScript.
func countString(s string) int {
	length := 0
	for _, r := range s {
		if r <= 0xFFFF && (r < 0xD800 || r > 0xDFFF) {
			length++
		} else {
			length += 2
		}
	}
	return length
}

func ptrInt64(i int64) *int64 {
	return &i
}

func convertBullet(b Bullet) string {
	switch b {
	case BulletDash:
		return "BULLET_DISC_CIRCLE_SQUARE"
	case BulletNumber:
		return "NUMBERED_DIGIT_ALPHA_ROMAN"
	case BulletAlpha:
		return "NUMBERED_DIGIT_ALPHA_ROMAN"
	default:
		return "UNRECOGNIZED"
	}
}

// getBulletPresetFromSlidesBullet converts a slides.Bullet to a BulletPreset string.
func getBulletPresetFromSlidesBullet(bullet *slides.Bullet) Bullet {
	if bullet == nil || bullet.Glyph == "" {
		return BulletNone
	}

	glyph := bullet.Glyph
	// Check for numbered bullets (1, 2, 3, etc.)
	for _, digit := range "0123456789" {
		if strings.Contains(glyph, string(digit)) {
			return BulletNumber
		}
	}

	// Check for alphabetic bullets (a., A., etc.)
	if strings.ContainsAny(glyph, "abcdefghijklmnopqrstuvwxyzABCDEFGHIJKLMNOPQRSTUVWXYZ") {
		return BulletAlpha
	}

	// Default to disc/circle/square bullets
	return BulletDash
}

func (d *Deck) updateLayout(ctx context.Context, index int, slide *Slide) (err error) {
	defer func() {
		err = errors.WithStack(err)
	}()
	currentSlide := d.presentation.Slides[index]
	// create new page
	if err := d.createPage(ctx, index+1, slide); err != nil {
		return err
	}

	newSlide := d.presentation.Slides[index+1]
	req := &slides.BatchUpdatePresentationRequest{
		Requests: []*slides.Request{},
	}
	insertReq := &slides.BatchUpdatePresentationRequest{
		Requests: []*slides.Request{},
	}
	var (
		styleReqs  []*slides.Request
		bulletReqs []*slides.Request
	)

	for _, element := range currentSlide.PageElements {
		// copy images from the current slide to the new slide
		if element.Image != nil && element.Description != descriptionImageFromMarkdown && element.Image.ContentUrl != "" {
			req.Requests = append(req.Requests, &slides.Request{
				CreateImage: &slides.CreateImageRequest{
					ElementProperties: &slides.PageElementProperties{
						Size:         element.Size,
						Transform:    element.Transform,
						PageObjectId: newSlide.ObjectId,
					},
					Url: element.Image.ContentUrl,
				},
			})
		}
		// copy shapes from the current slide to the new slide
		if element.Shape != nil && element.Shape.Placeholder == nil && element.Description != descriptionTextboxFromMarkdown {
			type paragraphInfo struct {
				startIndex   int64
				endIndex     int64
				bullet       *slides.Bullet
				nestingLevel int64
			}

			var paragraphInfos []paragraphInfo
			currentIndex := int64(0)
			text := ""
			shapeObjectID := fmt.Sprintf("shape-%s", uuid.New().String())

			for _, textElement := range element.Shape.Text.TextElements {
				if textElement.ParagraphMarker != nil {
					pInfo := paragraphInfo{
						startIndex: currentIndex,
					}
					if textElement.ParagraphMarker.Bullet != nil {
						pInfo.bullet = textElement.ParagraphMarker.Bullet
						pInfo.nestingLevel = textElement.ParagraphMarker.Bullet.NestingLevel
					}
					paragraphInfos = append(paragraphInfos, pInfo)
				}

				if textElement.TextRun != nil {
					runText := textElement.TextRun.Content

					// Handle nesting by adding tabs
					if len(paragraphInfos) > 0 && currentIndex == paragraphInfos[len(paragraphInfos)-1].startIndex {
						// This is the start of a bulleted paragraph
						if paragraphInfos[len(paragraphInfos)-1].nestingLevel > 0 {
							// Add tabs for nesting
							tabs := strings.Repeat("\t", int(paragraphInfos[len(paragraphInfos)-1].nestingLevel))
							text += tabs
							currentIndex += int64(countString(tabs))
						}
					}

					text += runText

					// Adjust style indices based on actual position in new text
					if textElement.TextRun.Style != nil {
						startIdx := currentIndex
						endIdx := currentIndex + int64(countString(runText))
						styleReqs = append(styleReqs, &slides.Request{
							UpdateTextStyle: &slides.UpdateTextStyleRequest{
								ObjectId: shapeObjectID,
								Style:    textElement.TextRun.Style,
								TextRange: &slides.Range{
									Type:       "FIXED_RANGE",
									StartIndex: ptrInt64(startIdx),
									EndIndex:   ptrInt64(endIdx),
								},
								Fields: "*",
							},
						})
					}
					currentIndex += int64(countString(runText))
				}
			}

			// Update end indices for paragraphs
			for i := range paragraphInfos {
				if i < len(paragraphInfos)-1 {
					paragraphInfos[i].endIndex = paragraphInfos[i+1].startIndex - 1
				} else {
					paragraphInfos[i].endIndex = currentIndex - 1
				}
			}
			req.Requests = append(req.Requests, &slides.Request{
				CreateShape: &slides.CreateShapeRequest{
					ObjectId: shapeObjectID,
					ElementProperties: &slides.PageElementProperties{
						Size:         element.Size,
						Transform:    element.Transform,
						PageObjectId: newSlide.ObjectId,
					},
					ShapeType: element.Shape.ShapeType,
				},
			})
			styleReqs = append(styleReqs, &slides.Request{
				UpdateShapeProperties: &slides.UpdateShapePropertiesRequest{
					ObjectId:        shapeObjectID,
					ShapeProperties: element.Shape.ShapeProperties,
					Fields:          "contentAlignment,link,outline,shadow,shapeBackgroundFill",
				},
			})

			insertReq.Requests = append(insertReq.Requests, &slides.Request{
				InsertText: &slides.InsertTextRequest{
					ObjectId: shapeObjectID,
					Text:     strings.TrimSuffix(text, "\n"),
				},
			})

			var br *bulletRange
			for _, pInfo := range paragraphInfos {
				if pInfo.bullet == nil {
					if br != nil {
						bulletReqs = append(bulletReqs, &slides.Request{
							CreateParagraphBullets: &slides.CreateParagraphBulletsRequest{
								ObjectId:     shapeObjectID,
								BulletPreset: convertBullet(br.bullet),
								TextRange: &slides.Range{
									Type:       "FIXED_RANGE",
									StartIndex: ptrInt64(int64(br.start)),
									EndIndex:   ptrInt64(int64(br.end)),
								},
							},
						})
						br = nil
					}
					continue
				}
				if br == nil {
					br = &bulletRange{
						bullet: getBulletPresetFromSlidesBullet(pInfo.bullet),
						start:  pInfo.startIndex,
						end:    pInfo.endIndex,
					}
				} else {
					br.end = pInfo.endIndex
				}
			}
			if br != nil {
				bulletReqs = append(bulletReqs, &slides.Request{
					CreateParagraphBullets: &slides.CreateParagraphBulletsRequest{
						ObjectId:     shapeObjectID,
						BulletPreset: convertBullet(br.bullet),
						TextRange: &slides.Range{
							Type:       "FIXED_RANGE",
							StartIndex: ptrInt64(int64(br.start)),
							EndIndex:   ptrInt64(int64(br.end)),
						},
					},
				})
			}

			// reverse sort
			// Because the Range changes each time it is converted to a list, convert from the end to a list.
			sort.Slice(bulletReqs, func(i, j int) bool {
				return *bulletReqs[i].CreateParagraphBullets.TextRange.StartIndex > *bulletReqs[j].CreateParagraphBullets.TextRange.StartIndex
			})

			if len(styleReqs) > 0 || len(bulletReqs) > 0 {
				// Apply styles first, then bullets (important for correct rendering)
				insertReq.Requests = append(insertReq.Requests, styleReqs...)
				insertReq.Requests = append(insertReq.Requests, bulletReqs...)
				styleReqs = nil  // reset after adding to requests
				bulletReqs = nil // reset after adding to requests
			}
		}
	}

	if len(req.Requests) > 0 {
		if _, err := d.srv.Presentations.BatchUpdate(d.id, req).Context(ctx).Do(); err != nil {
			return fmt.Errorf("failed to copy images: %w", err)
		}
	}
	if len(insertReq.Requests) > 0 {
		if _, err := d.srv.Presentations.BatchUpdate(d.id, insertReq).Context(ctx).Do(); err != nil {
			return fmt.Errorf("failed to insert text: %w", err)
		}
	}

	if err := d.DeletePage(ctx, index); err != nil {
		return err
	}
	return nil
}

func convertToSlide(p *slides.Page, layoutObjectIdMap map[string]*slides.Page) *Slide {
	slide := &Slide{
		Layout: "",
		Freeze: false,
	}
	if p.SlideProperties != nil {
		page, ok := layoutObjectIdMap[p.SlideProperties.LayoutObjectId]
		if ok {
			slide.Layout = page.LayoutProperties.DisplayName
		}
	}

	var titles []string
	var subtitles []string
	var bodies []*Body
	var images []*Image
	var blockQuotes []*BlockQuote

	// Extract titles, subtitles, and bodies from page elements
	for _, element := range p.PageElements {
		switch {
		case element.Shape != nil && element.Shape.Text != nil && element.Shape.Placeholder != nil:
			switch element.Shape.Placeholder.Type {
			case "CENTERED_TITLE", "TITLE":
				text := extractText(element.Shape.Text)
				if text != "" {
					titles = append(titles, text)
				}
			case "SUBTITLE":
				text := extractText(element.Shape.Text)
				if text != "" {
					subtitles = append(subtitles, text)
				}
			case "BODY":
				paragraphs := convertToParagraphs(element.Shape.Text)
				if len(paragraphs) > 0 {
					bodies = append(bodies, &Body{
						Paragraphs: paragraphs,
					})
				}
			}
		case element.Image != nil:
			var (
				image *Image
				err   error
			)
			if element.Description == descriptionImageFromMarkdown {
				image, err = NewImageFromMarkdown(element.Image.ContentUrl)
				if err != nil {
					continue // Skip if image cannot be created
				}
			} else {
				image, err = NewImage(element.Image.ContentUrl)
				if err != nil {
					continue // Skip if image cannot be created
				}
			}
			images = append(images, image)
		case element.Shape != nil && element.Shape.ShapeType == "TEXT_BOX" && element.Shape.Text != nil:
			if element.Description != descriptionTextboxFromMarkdown {
				continue
			}
			bq := &BlockQuote{
				Paragraphs: convertToParagraphs(element.Shape.Text),
			}
			blockQuotes = append(blockQuotes, bq)
		}
	}

	slide.Titles = titles
	slide.Subtitles = subtitles
	slide.Bodies = bodies
	slide.Images = images
	slide.BlockQuotes = blockQuotes

	// Extract speaker notes
	if p.SlideProperties != nil && p.SlideProperties.NotesPage != nil {
		for _, element := range p.SlideProperties.NotesPage.PageElements {
			if element.Shape != nil && element.Shape.Text != nil && element.Shape.Placeholder != nil {
				if element.Shape.Placeholder.Type == "BODY" {
					slide.SpeakerNote = extractText(element.Shape.Text)
					break
				}
			}
		}
	}

	return slide
}

// extractText extracts plain text from Shape.Text.
func extractText(text *slides.TextContent) string {
	if text == nil || len(text.TextElements) == 0 {
		return ""
	}

	var result strings.Builder
	for _, element := range text.TextElements {
		if element.TextRun != nil {
			result.WriteString(element.TextRun.Content)
		}
	}
	str := strings.ReplaceAll(result.String(), "\v", "\n")
	return strings.TrimSpace(str)
}

// convertToParagraphs converts TextContent to a slice of Paragraphs.
func convertToParagraphs(text *slides.TextContent) []*Paragraph {
	if text == nil || len(text.TextElements) == 0 {
		return nil
	}

	var paragraphs []*Paragraph
	var currentParagraph *Paragraph
	var currentBullet Bullet

	for _, element := range text.TextElements {

		switch {
		case element.ParagraphMarker != nil:
			// Start of a new paragraph
			if currentParagraph != nil && len(currentParagraph.Fragments) > 0 {
				paragraphs = append(paragraphs, currentParagraph)
			}
			currentParagraph = &Paragraph{
				Fragments: []*Fragment{},
				Nesting:   0,
			}

			// Process bullet points
			if element.ParagraphMarker.Bullet != nil {
				// Determine the type of bullet points based on glyph content
				if element.ParagraphMarker.Bullet.Glyph != "" {
					glyph := element.ParagraphMarker.Bullet.Glyph
					// Check for numbered bullets (1, 2, 3, etc.)
					if strings.ContainsAny(glyph, "0123456789") {
						currentBullet = BulletNumber
					} else {
						currentBullet = BulletDash
					}
				} else {
					// If no glyph, assume it's a dash bullet
					currentBullet = BulletDash
				}
				currentParagraph.Bullet = currentBullet

				// Set nesting level
				currentParagraph.Nesting = int(element.ParagraphMarker.Bullet.NestingLevel)
			} else {
				currentBullet = BulletNone
				currentParagraph.Bullet = currentBullet
			}
		case element.TextRun != nil:
			if currentParagraph == nil {
				continue
			}

			// Process text content
			content := element.TextRun.Content

			// Get styles from TextRun
			var bold, italic, code bool
			var link string
			if element.TextRun.Style != nil {
				bold = element.TextRun.Style.Bold
				italic = element.TextRun.Style.Italic
				if element.TextRun.Style.Link != nil && element.TextRun.Style.Link.Url != "" {
					link = element.TextRun.Style.Link.Url
				}

				// Detect code style (based on font family and background color)
				if element.TextRun.Style.FontFamily == defaultCodeFontFamily ||
					(element.TextRun.Style.BackgroundColor != nil &&
						element.TextRun.Style.BackgroundColor.OpaqueColor != nil &&
						element.TextRun.Style.BackgroundColor.OpaqueColor.RgbColor != nil) {
					code = true
				}
			}

			// When checking the API response, a newline is always added to the end of the value of the
			// TextRun element before the modified paragraph, but since it is not necessary for the
			// information structure, we will delete it.
			content = strings.TrimSuffix(content, "\n")

			// When checking the API response, inline line breaks seem to be converted as vertical tabs,
			// so we will normalize them to line breaks.
			content = strings.ReplaceAll(content, "\v", "\n")
			if content != "" {
				currentParagraph.Fragments = append(currentParagraph.Fragments, &Fragment{
					Value:  content,
					Bold:   bold,
					Italic: italic,
					Code:   code,
					Link:   link,
				})
			}

		case element.AutoText != nil:
			// Only one of ParagraphMarker, TextRun, or AutoText in the element's properties will be non-nil.
			// Currently, nothing happens with AutoText, but we will prepare a branch just in case.
		}
	}

	// Add the last paragraph
	if currentParagraph != nil && len(currentParagraph.Fragments) > 0 {
		paragraphs = append(paragraphs, currentParagraph)
	}

	return paragraphs
=======
>>>>>>> 56bee4cc
}<|MERGE_RESOLUTION|>--- conflicted
+++ resolved
@@ -571,770 +571,4 @@
 	}
 
 	return nil
-<<<<<<< HEAD
-}
-
-func mergeFields(a, b string) string {
-	fields := strings.Split(a, ",")
-	fields = append(fields, strings.Split(b, ",")...)
-	sort.Strings(fields)
-	fields = slices.Compact(fields)
-	return strings.Join(fields, ",")
-}
-
-func mergeStyles(a, b *slides.TextStyle, fStr string) *slides.TextStyle {
-	if a == nil {
-		return b
-	}
-	fields := strings.Split(fStr, ",")
-	if slices.Contains(fields, "link") {
-		a.Link = b.Link
-	}
-	if slices.Contains(fields, "bold") {
-		a.Bold = b.Bold
-	}
-	if slices.Contains(fields, "italic") {
-		a.Italic = b.Italic
-	}
-	if slices.Contains(fields, "underline") {
-		a.Underline = b.Underline
-	}
-	if slices.Contains(fields, "foregroundColor") {
-		a.ForegroundColor = b.ForegroundColor
-	}
-	if slices.Contains(fields, "fontFamily") {
-		a.FontFamily = b.FontFamily
-	}
-	if slices.Contains(fields, "backgroundColor") {
-		a.BackgroundColor = b.BackgroundColor
-	}
-	return a
-}
-
-func (d *Deck) applyParagraphsRequests(objectID string, paragraphs []*Paragraph) (reqs []*slides.Request, styleReqs []*slides.Request, err error) {
-	defer func() {
-		err = errors.WithStack(err)
-	}()
-
-	bulletRanges := map[int]*bulletRange{}
-	count := int64(0)
-	text := ""
-	bulletStartIndex := int64(0) // reset per body
-	bulletEndIndex := int64(0)   // reset per body
-	currentBullet := BulletNone
-	for j, paragraph := range paragraphs {
-		plen := 0
-		if paragraph.Bullet != BulletNone {
-			if paragraph.Nesting > 0 {
-				text += strings.Repeat("\t", paragraph.Nesting)
-				plen += paragraph.Nesting
-			}
-		}
-		for _, fragment := range paragraph.Fragments {
-			// In Google Slides, pressing Enter creates a paragraph break, and pressing Shift + Enter
-			// creates an inline line break. The inline line break seems to be treated as a vertical
-			// tab around API data, so convert it to a vertical tab.
-			fValue := strings.ReplaceAll(fragment.Value, "\n", "\v")
-			flen := countString(fragment.Value)
-
-			var (
-				fields string
-				style  *slides.TextStyle
-			)
-			for _, r := range d.getInlineStyleRequests(fragment) {
-				// Merge elements with the latter taking priority.
-				fields = mergeFields(fields, r.Fields)
-				style = mergeStyles(style, r.Style, r.Fields)
-			}
-			if style != nil {
-				startIndex := count + int64(plen)
-				styleReqs = append(styleReqs, &slides.Request{
-					UpdateTextStyle: &slides.UpdateTextStyleRequest{
-						ObjectId: objectID,
-						Style:    style,
-						Fields:   fields,
-						TextRange: &slides.Range{
-							Type:       "FIXED_RANGE",
-							StartIndex: ptrInt64(startIndex),
-							EndIndex:   ptrInt64(startIndex + int64(flen)),
-						},
-					},
-				})
-			}
-			plen += flen
-			text += fValue
-		}
-
-		if len(paragraphs) > j+1 {
-			text += "\n"
-			plen++
-		}
-
-		if paragraph.Bullet != BulletNone {
-			if paragraph.Nesting == 0 && currentBullet != paragraph.Bullet {
-				bulletStartIndex = count
-				bulletEndIndex = count
-				bulletRanges[int(bulletStartIndex)] = &bulletRange{
-					bullet: paragraph.Bullet,
-					start:  bulletStartIndex,
-					end:    bulletEndIndex,
-				}
-			}
-			bulletEndIndex += int64(plen)
-			bulletRanges[int(bulletStartIndex)].end = bulletEndIndex
-		}
-		currentBullet = paragraph.Bullet
-		count += int64(plen)
-	}
-
-	reqs = append(reqs, &slides.Request{
-		InsertText: &slides.InsertTextRequest{
-			ObjectId: objectID,
-			Text:     text,
-		},
-	})
-	var bulletRangeSlice []*bulletRange
-	for _, r := range bulletRanges {
-		bulletRangeSlice = append(bulletRangeSlice, r)
-	}
-	// reverse sort
-	// Because the Range changes each time it is converted to a list, convert from the end to a list.
-	sort.Slice(bulletRangeSlice, func(i, j int) bool {
-		return bulletRangeSlice[i].start > bulletRangeSlice[j].start
-	})
-	for _, r := range bulletRangeSlice {
-		startIndex := int64(r.start)
-		endIndex := int64(r.end - 1)
-		if startIndex <= endIndex {
-			endIndex++
-		}
-		styleReqs = append(styleReqs, &slides.Request{
-			CreateParagraphBullets: &slides.CreateParagraphBulletsRequest{
-				ObjectId:     objectID,
-				BulletPreset: convertBullet(r.bullet),
-				TextRange: &slides.Range{
-					Type:       "FIXED_RANGE",
-					StartIndex: ptrInt64(startIndex),
-					EndIndex:   ptrInt64(endIndex),
-				},
-			},
-		})
-	}
-
-	return reqs, styleReqs, nil
-}
-
-func (d *Deck) getInlineStyleRequests(fragment *Fragment) (reqs []*slides.UpdateTextStyleRequest) {
-	if fragment.Code {
-		s, ok := d.styles[styleCode]
-		if ok {
-			reqs = append(reqs, buildCustomStyleRequest(s))
-		} else {
-			reqs = append(reqs, &slides.UpdateTextStyleRequest{
-				Style: &slides.TextStyle{
-					ForegroundColor: &slides.OptionalColor{
-						OpaqueColor: &slides.OpaqueColor{
-							RgbColor: &slides.RgbColor{
-								Red:   0.0,
-								Green: 0.0,
-								Blue:  0.0,
-							},
-						},
-					},
-					FontFamily: defaultCodeFontFamily,
-					BackgroundColor: &slides.OptionalColor{
-						OpaqueColor: &slides.OpaqueColor{
-							RgbColor: &slides.RgbColor{
-								Red:   0.95,
-								Green: 0.95,
-								Blue:  0.95,
-							},
-						},
-					},
-				},
-				Fields: "foregroundColor,fontFamily,backgroundColor",
-			})
-		}
-	}
-
-	if fragment.Bold {
-		s, ok := d.styles[styleBold]
-		if ok {
-			reqs = append(reqs, buildCustomStyleRequest(s))
-		} else {
-			reqs = append(reqs, &slides.UpdateTextStyleRequest{
-				Style: &slides.TextStyle{
-					Bold: true,
-				},
-				Fields: "bold",
-			})
-		}
-	}
-
-	if fragment.Italic {
-		s, ok := d.styles[styleItalic]
-		if ok {
-			reqs = append(reqs, buildCustomStyleRequest(s))
-		} else {
-			reqs = append(reqs, &slides.UpdateTextStyleRequest{
-				Style: &slides.TextStyle{
-					Italic: true,
-				},
-				Fields: "italic",
-			})
-		}
-	}
-
-	if fragment.Link != "" {
-		s, ok := d.styles[styleLink]
-		if ok {
-			req := buildCustomStyleRequest(s)
-			req.Fields = "link,bold,italic,underline,foregroundColor,fontFamily,backgroundColor"
-			req.Style.Link = &slides.Link{
-				Url: fragment.Link,
-			}
-			reqs = append(reqs, req)
-		} else {
-			reqs = append(reqs, &slides.UpdateTextStyleRequest{
-				Style: &slides.TextStyle{
-					Link: &slides.Link{
-						Url: fragment.Link,
-					},
-				},
-				Fields: "link",
-			})
-		}
-	}
-
-	if fragment.StyleName != "" {
-		s, ok := d.styles[fragment.StyleName]
-		if ok {
-			reqs = append(reqs, buildCustomStyleRequest(s))
-		}
-	}
-
-	return reqs
-}
-
-func buildCustomStyleRequest(s *slides.TextStyle) *slides.UpdateTextStyleRequest {
-	return &slides.UpdateTextStyleRequest{
-		Style: &slides.TextStyle{
-			Bold:            s.Bold,
-			Italic:          s.Italic,
-			Underline:       s.Underline,
-			ForegroundColor: s.ForegroundColor,
-			FontFamily:      s.FontFamily,
-			BackgroundColor: s.BackgroundColor,
-		},
-		Fields: "bold,italic,underline,foregroundColor,fontFamily,backgroundColor",
-	}
-}
-
-func (d *Deck) clearPlaceholderRequests(elm *slides.PageElement) []*slides.Request {
-	if elm.Shape.Text == nil {
-		return nil
-	}
-	return []*slides.Request{{
-		UpdateTextStyle: &slides.UpdateTextStyleRequest{
-			ObjectId: elm.ObjectId,
-			Style: &slides.TextStyle{
-				Bold:   false,
-				Italic: false,
-			},
-			TextRange: &slides.Range{
-				Type: "ALL",
-			},
-			Fields: "*",
-		},
-	}, {
-		DeleteParagraphBullets: &slides.DeleteParagraphBulletsRequest{
-			ObjectId: elm.ObjectId,
-			TextRange: &slides.Range{
-				Type: "ALL",
-			},
-		},
-	}, {
-		DeleteText: &slides.DeleteTextRequest{
-			ObjectId: elm.ObjectId,
-			TextRange: &slides.Range{
-				Type: "ALL",
-			},
-		},
-	}}
-}
-
-// countString counts the number of characters in a string, considering UTF-16 surrogate pairs.
-// This is because Google Slides' character count is derived from JavaScript.
-func countString(s string) int {
-	length := 0
-	for _, r := range s {
-		if r <= 0xFFFF && (r < 0xD800 || r > 0xDFFF) {
-			length++
-		} else {
-			length += 2
-		}
-	}
-	return length
-}
-
-func ptrInt64(i int64) *int64 {
-	return &i
-}
-
-func convertBullet(b Bullet) string {
-	switch b {
-	case BulletDash:
-		return "BULLET_DISC_CIRCLE_SQUARE"
-	case BulletNumber:
-		return "NUMBERED_DIGIT_ALPHA_ROMAN"
-	case BulletAlpha:
-		return "NUMBERED_DIGIT_ALPHA_ROMAN"
-	default:
-		return "UNRECOGNIZED"
-	}
-}
-
-// getBulletPresetFromSlidesBullet converts a slides.Bullet to a BulletPreset string.
-func getBulletPresetFromSlidesBullet(bullet *slides.Bullet) Bullet {
-	if bullet == nil || bullet.Glyph == "" {
-		return BulletNone
-	}
-
-	glyph := bullet.Glyph
-	// Check for numbered bullets (1, 2, 3, etc.)
-	for _, digit := range "0123456789" {
-		if strings.Contains(glyph, string(digit)) {
-			return BulletNumber
-		}
-	}
-
-	// Check for alphabetic bullets (a., A., etc.)
-	if strings.ContainsAny(glyph, "abcdefghijklmnopqrstuvwxyzABCDEFGHIJKLMNOPQRSTUVWXYZ") {
-		return BulletAlpha
-	}
-
-	// Default to disc/circle/square bullets
-	return BulletDash
-}
-
-func (d *Deck) updateLayout(ctx context.Context, index int, slide *Slide) (err error) {
-	defer func() {
-		err = errors.WithStack(err)
-	}()
-	currentSlide := d.presentation.Slides[index]
-	// create new page
-	if err := d.createPage(ctx, index+1, slide); err != nil {
-		return err
-	}
-
-	newSlide := d.presentation.Slides[index+1]
-	req := &slides.BatchUpdatePresentationRequest{
-		Requests: []*slides.Request{},
-	}
-	insertReq := &slides.BatchUpdatePresentationRequest{
-		Requests: []*slides.Request{},
-	}
-	var (
-		styleReqs  []*slides.Request
-		bulletReqs []*slides.Request
-	)
-
-	for _, element := range currentSlide.PageElements {
-		// copy images from the current slide to the new slide
-		if element.Image != nil && element.Description != descriptionImageFromMarkdown && element.Image.ContentUrl != "" {
-			req.Requests = append(req.Requests, &slides.Request{
-				CreateImage: &slides.CreateImageRequest{
-					ElementProperties: &slides.PageElementProperties{
-						Size:         element.Size,
-						Transform:    element.Transform,
-						PageObjectId: newSlide.ObjectId,
-					},
-					Url: element.Image.ContentUrl,
-				},
-			})
-		}
-		// copy shapes from the current slide to the new slide
-		if element.Shape != nil && element.Shape.Placeholder == nil && element.Description != descriptionTextboxFromMarkdown {
-			type paragraphInfo struct {
-				startIndex   int64
-				endIndex     int64
-				bullet       *slides.Bullet
-				nestingLevel int64
-			}
-
-			var paragraphInfos []paragraphInfo
-			currentIndex := int64(0)
-			text := ""
-			shapeObjectID := fmt.Sprintf("shape-%s", uuid.New().String())
-
-			for _, textElement := range element.Shape.Text.TextElements {
-				if textElement.ParagraphMarker != nil {
-					pInfo := paragraphInfo{
-						startIndex: currentIndex,
-					}
-					if textElement.ParagraphMarker.Bullet != nil {
-						pInfo.bullet = textElement.ParagraphMarker.Bullet
-						pInfo.nestingLevel = textElement.ParagraphMarker.Bullet.NestingLevel
-					}
-					paragraphInfos = append(paragraphInfos, pInfo)
-				}
-
-				if textElement.TextRun != nil {
-					runText := textElement.TextRun.Content
-
-					// Handle nesting by adding tabs
-					if len(paragraphInfos) > 0 && currentIndex == paragraphInfos[len(paragraphInfos)-1].startIndex {
-						// This is the start of a bulleted paragraph
-						if paragraphInfos[len(paragraphInfos)-1].nestingLevel > 0 {
-							// Add tabs for nesting
-							tabs := strings.Repeat("\t", int(paragraphInfos[len(paragraphInfos)-1].nestingLevel))
-							text += tabs
-							currentIndex += int64(countString(tabs))
-						}
-					}
-
-					text += runText
-
-					// Adjust style indices based on actual position in new text
-					if textElement.TextRun.Style != nil {
-						startIdx := currentIndex
-						endIdx := currentIndex + int64(countString(runText))
-						styleReqs = append(styleReqs, &slides.Request{
-							UpdateTextStyle: &slides.UpdateTextStyleRequest{
-								ObjectId: shapeObjectID,
-								Style:    textElement.TextRun.Style,
-								TextRange: &slides.Range{
-									Type:       "FIXED_RANGE",
-									StartIndex: ptrInt64(startIdx),
-									EndIndex:   ptrInt64(endIdx),
-								},
-								Fields: "*",
-							},
-						})
-					}
-					currentIndex += int64(countString(runText))
-				}
-			}
-
-			// Update end indices for paragraphs
-			for i := range paragraphInfos {
-				if i < len(paragraphInfos)-1 {
-					paragraphInfos[i].endIndex = paragraphInfos[i+1].startIndex - 1
-				} else {
-					paragraphInfos[i].endIndex = currentIndex - 1
-				}
-			}
-			req.Requests = append(req.Requests, &slides.Request{
-				CreateShape: &slides.CreateShapeRequest{
-					ObjectId: shapeObjectID,
-					ElementProperties: &slides.PageElementProperties{
-						Size:         element.Size,
-						Transform:    element.Transform,
-						PageObjectId: newSlide.ObjectId,
-					},
-					ShapeType: element.Shape.ShapeType,
-				},
-			})
-			styleReqs = append(styleReqs, &slides.Request{
-				UpdateShapeProperties: &slides.UpdateShapePropertiesRequest{
-					ObjectId:        shapeObjectID,
-					ShapeProperties: element.Shape.ShapeProperties,
-					Fields:          "contentAlignment,link,outline,shadow,shapeBackgroundFill",
-				},
-			})
-
-			insertReq.Requests = append(insertReq.Requests, &slides.Request{
-				InsertText: &slides.InsertTextRequest{
-					ObjectId: shapeObjectID,
-					Text:     strings.TrimSuffix(text, "\n"),
-				},
-			})
-
-			var br *bulletRange
-			for _, pInfo := range paragraphInfos {
-				if pInfo.bullet == nil {
-					if br != nil {
-						bulletReqs = append(bulletReqs, &slides.Request{
-							CreateParagraphBullets: &slides.CreateParagraphBulletsRequest{
-								ObjectId:     shapeObjectID,
-								BulletPreset: convertBullet(br.bullet),
-								TextRange: &slides.Range{
-									Type:       "FIXED_RANGE",
-									StartIndex: ptrInt64(int64(br.start)),
-									EndIndex:   ptrInt64(int64(br.end)),
-								},
-							},
-						})
-						br = nil
-					}
-					continue
-				}
-				if br == nil {
-					br = &bulletRange{
-						bullet: getBulletPresetFromSlidesBullet(pInfo.bullet),
-						start:  pInfo.startIndex,
-						end:    pInfo.endIndex,
-					}
-				} else {
-					br.end = pInfo.endIndex
-				}
-			}
-			if br != nil {
-				bulletReqs = append(bulletReqs, &slides.Request{
-					CreateParagraphBullets: &slides.CreateParagraphBulletsRequest{
-						ObjectId:     shapeObjectID,
-						BulletPreset: convertBullet(br.bullet),
-						TextRange: &slides.Range{
-							Type:       "FIXED_RANGE",
-							StartIndex: ptrInt64(int64(br.start)),
-							EndIndex:   ptrInt64(int64(br.end)),
-						},
-					},
-				})
-			}
-
-			// reverse sort
-			// Because the Range changes each time it is converted to a list, convert from the end to a list.
-			sort.Slice(bulletReqs, func(i, j int) bool {
-				return *bulletReqs[i].CreateParagraphBullets.TextRange.StartIndex > *bulletReqs[j].CreateParagraphBullets.TextRange.StartIndex
-			})
-
-			if len(styleReqs) > 0 || len(bulletReqs) > 0 {
-				// Apply styles first, then bullets (important for correct rendering)
-				insertReq.Requests = append(insertReq.Requests, styleReqs...)
-				insertReq.Requests = append(insertReq.Requests, bulletReqs...)
-				styleReqs = nil  // reset after adding to requests
-				bulletReqs = nil // reset after adding to requests
-			}
-		}
-	}
-
-	if len(req.Requests) > 0 {
-		if _, err := d.srv.Presentations.BatchUpdate(d.id, req).Context(ctx).Do(); err != nil {
-			return fmt.Errorf("failed to copy images: %w", err)
-		}
-	}
-	if len(insertReq.Requests) > 0 {
-		if _, err := d.srv.Presentations.BatchUpdate(d.id, insertReq).Context(ctx).Do(); err != nil {
-			return fmt.Errorf("failed to insert text: %w", err)
-		}
-	}
-
-	if err := d.DeletePage(ctx, index); err != nil {
-		return err
-	}
-	return nil
-}
-
-func convertToSlide(p *slides.Page, layoutObjectIdMap map[string]*slides.Page) *Slide {
-	slide := &Slide{
-		Layout: "",
-		Freeze: false,
-	}
-	if p.SlideProperties != nil {
-		page, ok := layoutObjectIdMap[p.SlideProperties.LayoutObjectId]
-		if ok {
-			slide.Layout = page.LayoutProperties.DisplayName
-		}
-	}
-
-	var titles []string
-	var subtitles []string
-	var bodies []*Body
-	var images []*Image
-	var blockQuotes []*BlockQuote
-
-	// Extract titles, subtitles, and bodies from page elements
-	for _, element := range p.PageElements {
-		switch {
-		case element.Shape != nil && element.Shape.Text != nil && element.Shape.Placeholder != nil:
-			switch element.Shape.Placeholder.Type {
-			case "CENTERED_TITLE", "TITLE":
-				text := extractText(element.Shape.Text)
-				if text != "" {
-					titles = append(titles, text)
-				}
-			case "SUBTITLE":
-				text := extractText(element.Shape.Text)
-				if text != "" {
-					subtitles = append(subtitles, text)
-				}
-			case "BODY":
-				paragraphs := convertToParagraphs(element.Shape.Text)
-				if len(paragraphs) > 0 {
-					bodies = append(bodies, &Body{
-						Paragraphs: paragraphs,
-					})
-				}
-			}
-		case element.Image != nil:
-			var (
-				image *Image
-				err   error
-			)
-			if element.Description == descriptionImageFromMarkdown {
-				image, err = NewImageFromMarkdown(element.Image.ContentUrl)
-				if err != nil {
-					continue // Skip if image cannot be created
-				}
-			} else {
-				image, err = NewImage(element.Image.ContentUrl)
-				if err != nil {
-					continue // Skip if image cannot be created
-				}
-			}
-			images = append(images, image)
-		case element.Shape != nil && element.Shape.ShapeType == "TEXT_BOX" && element.Shape.Text != nil:
-			if element.Description != descriptionTextboxFromMarkdown {
-				continue
-			}
-			bq := &BlockQuote{
-				Paragraphs: convertToParagraphs(element.Shape.Text),
-			}
-			blockQuotes = append(blockQuotes, bq)
-		}
-	}
-
-	slide.Titles = titles
-	slide.Subtitles = subtitles
-	slide.Bodies = bodies
-	slide.Images = images
-	slide.BlockQuotes = blockQuotes
-
-	// Extract speaker notes
-	if p.SlideProperties != nil && p.SlideProperties.NotesPage != nil {
-		for _, element := range p.SlideProperties.NotesPage.PageElements {
-			if element.Shape != nil && element.Shape.Text != nil && element.Shape.Placeholder != nil {
-				if element.Shape.Placeholder.Type == "BODY" {
-					slide.SpeakerNote = extractText(element.Shape.Text)
-					break
-				}
-			}
-		}
-	}
-
-	return slide
-}
-
-// extractText extracts plain text from Shape.Text.
-func extractText(text *slides.TextContent) string {
-	if text == nil || len(text.TextElements) == 0 {
-		return ""
-	}
-
-	var result strings.Builder
-	for _, element := range text.TextElements {
-		if element.TextRun != nil {
-			result.WriteString(element.TextRun.Content)
-		}
-	}
-	str := strings.ReplaceAll(result.String(), "\v", "\n")
-	return strings.TrimSpace(str)
-}
-
-// convertToParagraphs converts TextContent to a slice of Paragraphs.
-func convertToParagraphs(text *slides.TextContent) []*Paragraph {
-	if text == nil || len(text.TextElements) == 0 {
-		return nil
-	}
-
-	var paragraphs []*Paragraph
-	var currentParagraph *Paragraph
-	var currentBullet Bullet
-
-	for _, element := range text.TextElements {
-
-		switch {
-		case element.ParagraphMarker != nil:
-			// Start of a new paragraph
-			if currentParagraph != nil && len(currentParagraph.Fragments) > 0 {
-				paragraphs = append(paragraphs, currentParagraph)
-			}
-			currentParagraph = &Paragraph{
-				Fragments: []*Fragment{},
-				Nesting:   0,
-			}
-
-			// Process bullet points
-			if element.ParagraphMarker.Bullet != nil {
-				// Determine the type of bullet points based on glyph content
-				if element.ParagraphMarker.Bullet.Glyph != "" {
-					glyph := element.ParagraphMarker.Bullet.Glyph
-					// Check for numbered bullets (1, 2, 3, etc.)
-					if strings.ContainsAny(glyph, "0123456789") {
-						currentBullet = BulletNumber
-					} else {
-						currentBullet = BulletDash
-					}
-				} else {
-					// If no glyph, assume it's a dash bullet
-					currentBullet = BulletDash
-				}
-				currentParagraph.Bullet = currentBullet
-
-				// Set nesting level
-				currentParagraph.Nesting = int(element.ParagraphMarker.Bullet.NestingLevel)
-			} else {
-				currentBullet = BulletNone
-				currentParagraph.Bullet = currentBullet
-			}
-		case element.TextRun != nil:
-			if currentParagraph == nil {
-				continue
-			}
-
-			// Process text content
-			content := element.TextRun.Content
-
-			// Get styles from TextRun
-			var bold, italic, code bool
-			var link string
-			if element.TextRun.Style != nil {
-				bold = element.TextRun.Style.Bold
-				italic = element.TextRun.Style.Italic
-				if element.TextRun.Style.Link != nil && element.TextRun.Style.Link.Url != "" {
-					link = element.TextRun.Style.Link.Url
-				}
-
-				// Detect code style (based on font family and background color)
-				if element.TextRun.Style.FontFamily == defaultCodeFontFamily ||
-					(element.TextRun.Style.BackgroundColor != nil &&
-						element.TextRun.Style.BackgroundColor.OpaqueColor != nil &&
-						element.TextRun.Style.BackgroundColor.OpaqueColor.RgbColor != nil) {
-					code = true
-				}
-			}
-
-			// When checking the API response, a newline is always added to the end of the value of the
-			// TextRun element before the modified paragraph, but since it is not necessary for the
-			// information structure, we will delete it.
-			content = strings.TrimSuffix(content, "\n")
-
-			// When checking the API response, inline line breaks seem to be converted as vertical tabs,
-			// so we will normalize them to line breaks.
-			content = strings.ReplaceAll(content, "\v", "\n")
-			if content != "" {
-				currentParagraph.Fragments = append(currentParagraph.Fragments, &Fragment{
-					Value:  content,
-					Bold:   bold,
-					Italic: italic,
-					Code:   code,
-					Link:   link,
-				})
-			}
-
-		case element.AutoText != nil:
-			// Only one of ParagraphMarker, TextRun, or AutoText in the element's properties will be non-nil.
-			// Currently, nothing happens with AutoText, but we will prepare a branch just in case.
-		}
-	}
-
-	// Add the last paragraph
-	if currentParagraph != nil && len(currentParagraph.Fragments) > 0 {
-		paragraphs = append(paragraphs, currentParagraph)
-	}
-
-	return paragraphs
-=======
->>>>>>> 56bee4cc
 }